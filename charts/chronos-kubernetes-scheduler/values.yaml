# Default values for chronos-kubernetes-scheduler
# This is a YAML-formatted file that declares variables to be passed into templates

# -- Global configuration
global:
  # -- Global image registry override
  imageRegistry: ""
  # -- Global image pull secrets
  imagePullSecrets: []

# -- Image configuration  
image:
  # -- Image registry
  registry: ghcr.io
  # -- Image repository
  repository: rohitraut3366/chronos-kubernetes-scheduler
  # -- Image tag (defaults to chart appVersion if not set)
  tag: latest
  # -- Image pull policy
  pullPolicy: IfNotPresent

# -- Image pull secrets for private registries
imagePullSecrets: []

# -- Override the name of the chart
nameOverride: ""

# -- Override the full name of the resources
fullnameOverride: ""

# -- Number of scheduler replicas (3 for HA with leader election)
replicaCount: 3

# -- Scheduler configuration
scheduler:
  # -- Scheduler name (must match the schedulerName in pods)
  name: chronos-kubernetes-scheduler
  
<<<<<<< HEAD
  # -- Plugin configuration
  plugin:
    # -- Plugin name
    name: Chronos
    # -- Plugin weight (higher = more influence)
    weight: 100
    # -- Job duration annotation key
    jobDurationAnnotation: "scheduling.workload.io/expected-duration-seconds"
    
    # -- Queue sort configuration
    queueSort:
      # -- Enable custom queue sorting (duration-based LPT heuristic)
      enabled: false  # Default to false for backward compatibility

  # -- NodeResourcesFit plugin configuration for resource-aware tie-breaking
  nodeResourcesFit:
    # -- Plugin weight (should be lower than Chronos for tie-breaking)
    weight: 1
    # -- Scoring strategy: "MostAllocated" (consolidation), "LeastAllocated" (spreading), or "RequestedToCapacityRatio" (custom)
    scoringStrategy: "MostAllocated"
    
    # -- Resource-specific configuration
    resources:
      # -- CPU resource configuration  
      cpu:
        # -- CPU resource weight
        weight: 1
      
      # -- Memory resource configuration
      memory:
        # -- Memory resource weight  
        weight: 1
=======
  # -- Profile name to use from profiles section
  profileName: "chronos-optimized"
>>>>>>> 436e9e6a
  
  # -- Leader election settings (for HA)
  leaderElection:
    enabled: true
    # -- Lease duration
    leaseDuration: 15s
    # -- Renew deadline  
    renewDeadline: 10s
    # -- Retry period
    retryPeriod: 2s

# -- Scheduler profiles - define multiple configurations and switch between them
profiles:
  # -- Default Chronos profile: Time-based scheduling with resource tie-breaking
  chronos-optimized:
    plugins:
      score:
        enabled:
        - name: Chronos
          weight: 100
        - name: NodeResourcesFit
          weight: 1
        disabled:
        - name: "*"
      multiPoint:
        enabled:
        - name: NodeResourcesFit
          weight: 1
    pluginConfig:
    - name: Chronos
      args:
        jobDurationAnnotation: "scheduling.workload.io/expected-duration-seconds"
    - name: NodeResourcesFit
      args:
        apiVersion: kubescheduler.config.k8s.io/v1
        kind: NodeResourcesFitArgs
        scoringStrategy:
          type: MostAllocated
          resources:
          - name: cpu
            weight: 1
          - name: memory
            weight: 1

# -- Service account configuration
serviceAccount:
  # -- Specifies whether a service account should be created
  create: true
  # -- Annotations to add to the service account
  annotations: {}
  # -- The name of the service account to use
  name: ""

# -- RBAC configuration
rbac:
  # -- Specifies whether RBAC resources should be created
  create: true
  # -- Additional rules to add to the cluster role
  rules: []

# -- Security context for pods
podSecurityContext:
  # -- Run as non-root user
  runAsNonRoot: true
  # -- User ID to run containers
  runAsUser: 65532
  # -- Group ID to run containers  
  runAsGroup: 65532
  # -- FSGroup for volume permissions
  fsGroup: 65532

# -- Security context for containers
securityContext:
  # -- Allow privilege escalation
  allowPrivilegeEscalation: false
  # -- Run as non-root
  runAsNonRoot: true
  # -- User ID
  runAsUser: 65532
  # -- Read-only root filesystem
  readOnlyRootFilesystem: true
  # -- Capabilities
  capabilities:
    drop:
      - ALL

# -- Resource limits and requests
resources:
  limits:
    cpu: 2
    memory: 4Gi
  requests:
    cpu: 2
    memory: 4Gi

# -- Node selector for scheduler placement
nodeSelector:
  kubernetes.io/os: linux

# -- Tolerations for scheduler pods
tolerations:
  # -- Tolerate control-plane taints
  - key: node-role.kubernetes.io/control-plane
    operator: Exists
    effect: NoSchedule

# -- Affinity rules for scheduler placement  
affinity: {}

# -- Pod disruption budget
podDisruptionBudget:
  # -- Enable pod disruption budget
  enabled: false
  # -- Minimum available pods
  minAvailable: 1
  # -- Maximum unavailable pods (alternative to minAvailable)
  maxUnavailable: ""



# -- Probes configuration
probes:
  # -- Liveness probe settings
  liveness:
    # -- Enable liveness probe
    enabled: true
    # -- Initial delay before probing
    initialDelaySeconds: 30
    # -- Probe period
    periodSeconds: 30
    # -- Probe timeout
    timeoutSeconds: 5
    # -- Success threshold
    successThreshold: 1
    # -- Failure threshold
    failureThreshold: 3
  
  # -- Readiness probe settings
  readiness:
    # -- Enable readiness probe
    enabled: true
    # -- Initial delay before probing
    initialDelaySeconds: 15
    # -- Probe period
    periodSeconds: 10
    # -- Probe timeout
    timeoutSeconds: 3
    # -- Success threshold
    successThreshold: 1
    # -- Failure threshold
    failureThreshold: 2

# -- Logging configuration
logging:
  # -- Log verbosity level (0-10)
  level: 2
  # -- Log format (text or json)
  format: text

# -- Metrics and monitoring
metrics:
  # -- Enable metrics endpoint
  enabled: true
  # -- Metrics port
  port: 10259
  # -- ServiceMonitor for Prometheus
  serviceMonitor:
    # -- Create ServiceMonitor
    enabled: false
    # -- Additional labels
    labels: {}
    # -- Scrape interval
    interval: 30s
    # -- Scrape timeout
    scrapeTimeout: 10s

# -- Pod annotations
podAnnotations: {}

# -- Pod labels
podLabels: {}

# -- Deployment strategy
strategy:
  type: RollingUpdate
  rollingUpdate:
    maxSurge: 1
    maxUnavailable: 0

# -- Additional environment variables
extraEnv: []
  # - name: CUSTOM_ENV_VAR
  #   value: "custom-value"

# -- Additional volumes
extraVolumes: []
  # - name: custom-config
  #   configMap:
  #     name: custom-config

# -- Additional volume mounts
extraVolumeMounts: []
  # - name: custom-config
  #   mountPath: /etc/custom
  #   readOnly: true

# -- Additional containers (sidecars)
extraContainers: []
  # - name: sidecar
  #   image: sidecar:latest

# -- Init containers
initContainers: []
  # - name: init-container
  #   image: init:latest

# -- Network policy
networkPolicy:
  # -- Enable network policy
  enabled: false
  # -- Ingress rules
  ingress: []
  # -- Egress rules  
  egress: []

# -- Priority class for scheduler pods
priorityClassName: system-cluster-critical

# -- DNS policy
dnsPolicy: ClusterFirst

# -- Restart policy
restartPolicy: Always

# -- Termination grace period
terminationGracePeriodSeconds: 30<|MERGE_RESOLUTION|>--- conflicted
+++ resolved
@@ -35,44 +35,8 @@
 scheduler:
   # -- Scheduler name (must match the schedulerName in pods)
   name: chronos-kubernetes-scheduler
-  
-<<<<<<< HEAD
-  # -- Plugin configuration
-  plugin:
-    # -- Plugin name
-    name: Chronos
-    # -- Plugin weight (higher = more influence)
-    weight: 100
-    # -- Job duration annotation key
-    jobDurationAnnotation: "scheduling.workload.io/expected-duration-seconds"
-    
-    # -- Queue sort configuration
-    queueSort:
-      # -- Enable custom queue sorting (duration-based LPT heuristic)
-      enabled: false  # Default to false for backward compatibility
-
-  # -- NodeResourcesFit plugin configuration for resource-aware tie-breaking
-  nodeResourcesFit:
-    # -- Plugin weight (should be lower than Chronos for tie-breaking)
-    weight: 1
-    # -- Scoring strategy: "MostAllocated" (consolidation), "LeastAllocated" (spreading), or "RequestedToCapacityRatio" (custom)
-    scoringStrategy: "MostAllocated"
-    
-    # -- Resource-specific configuration
-    resources:
-      # -- CPU resource configuration  
-      cpu:
-        # -- CPU resource weight
-        weight: 1
-      
-      # -- Memory resource configuration
-      memory:
-        # -- Memory resource weight  
-        weight: 1
-=======
   # -- Profile name to use from profiles section
   profileName: "chronos-optimized"
->>>>>>> 436e9e6a
   
   # -- Leader election settings (for HA)
   leaderElection:
