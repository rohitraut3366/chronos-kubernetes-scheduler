module chronos-kubernetes-scheduler

go 1.25.0

require (
	github.com/go-logr/logr v1.4.3
<<<<<<< HEAD
	github.com/prometheus/client_golang v1.16.0
	github.com/stretchr/testify v1.11.0
=======
	github.com/stretchr/testify v1.11.1
>>>>>>> 7ed29ae8
	k8s.io/api v0.30.10
	k8s.io/apimachinery v0.30.10
	k8s.io/client-go v0.30.10
	k8s.io/klog/v2 v2.130.1
	k8s.io/kubernetes v1.30.10
)

require (
	github.com/Azure/go-ansiterm v0.0.0-20210617225240-d185dfc1b5a1 // indirect
	github.com/NYTimes/gziphandler v1.1.1 // indirect
	github.com/antlr/antlr4/runtime/Go/antlr/v4 v4.0.0-20230305170008-8188dc5388df // indirect
	github.com/asaskevich/govalidator v0.0.0-20190424111038-f61b66f89f4a // indirect
	github.com/beorn7/perks v1.0.1 // indirect
	github.com/blang/semver/v4 v4.0.0 // indirect
	github.com/cenkalti/backoff/v4 v4.2.1 // indirect
	github.com/cespare/xxhash/v2 v2.3.0 // indirect
	github.com/coreos/go-semver v0.3.1 // indirect
	github.com/coreos/go-systemd/v22 v22.5.0 // indirect
	github.com/davecgh/go-spew v1.1.1 // indirect
	github.com/distribution/reference v0.5.0 // indirect
	github.com/emicklei/go-restful/v3 v3.11.0 // indirect
	github.com/evanphx/json-patch v5.6.0+incompatible // indirect
	github.com/felixge/httpsnoop v1.0.3 // indirect
	github.com/fsnotify/fsnotify v1.7.0 // indirect
	github.com/go-logr/stdr v1.2.2 // indirect
	github.com/go-openapi/jsonpointer v0.19.6 // indirect
	github.com/go-openapi/jsonreference v0.20.2 // indirect
	github.com/go-openapi/swag v0.22.3 // indirect
	github.com/gogo/protobuf v1.3.2 // indirect
	github.com/golang/groupcache v0.0.0-20210331224755-41bb18bfe9da // indirect
	github.com/golang/protobuf v1.5.4 // indirect
	github.com/google/cel-go v0.17.8 // indirect
	github.com/google/gnostic-models v0.6.8 // indirect
	github.com/google/go-cmp v0.7.0 // indirect
	github.com/google/gofuzz v1.2.0 // indirect
	github.com/google/uuid v1.6.0 // indirect
	github.com/grpc-ecosystem/go-grpc-prometheus v1.2.0 // indirect
	github.com/grpc-ecosystem/grpc-gateway/v2 v2.16.0 // indirect
	github.com/imdario/mergo v0.3.6 // indirect
	github.com/inconshreveable/mousetrap v1.1.0 // indirect
	github.com/josharian/intern v1.0.0 // indirect
	github.com/json-iterator/go v1.1.12 // indirect
	github.com/mailru/easyjson v0.7.7 // indirect
	github.com/matttproud/golang_protobuf_extensions v1.0.4 // indirect
	github.com/moby/sys/mountinfo v0.6.2 // indirect
	github.com/moby/term v0.0.0-20221205130635-1aeaba878587 // indirect
	github.com/modern-go/concurrent v0.0.0-20180306012644-bacd9c7ef1dd // indirect
	github.com/modern-go/reflect2 v1.0.2 // indirect
	github.com/munnerz/goautoneg v0.0.0-20191010083416-a7dc8b61c822 // indirect
	github.com/opencontainers/go-digest v1.0.0 // indirect
	github.com/opencontainers/selinux v1.11.0 // indirect
	github.com/pkg/errors v0.9.1 // indirect
	github.com/pmezard/go-difflib v1.0.0 // indirect
	github.com/prometheus/client_model v0.4.0 // indirect
	github.com/prometheus/common v0.44.0 // indirect
	github.com/prometheus/procfs v0.10.1 // indirect
	github.com/spf13/cobra v1.7.0 // indirect
	github.com/spf13/pflag v1.0.5 // indirect
	github.com/stoewer/go-strcase v1.2.0 // indirect
	go.etcd.io/etcd/api/v3 v3.5.10 // indirect
	go.etcd.io/etcd/client/pkg/v3 v3.5.10 // indirect
	go.etcd.io/etcd/client/v3 v3.5.10 // indirect
	go.opentelemetry.io/auto/sdk v1.1.0 // indirect
	go.opentelemetry.io/contrib/instrumentation/google.golang.org/grpc/otelgrpc v0.46.0 // indirect
	go.opentelemetry.io/contrib/instrumentation/net/http/otelhttp v0.44.0 // indirect
	go.opentelemetry.io/otel v1.37.0 // indirect
	go.opentelemetry.io/otel/exporters/otlp/otlptrace v1.19.0 // indirect
	go.opentelemetry.io/otel/exporters/otlp/otlptrace/otlptracegrpc v1.19.0 // indirect
	go.opentelemetry.io/otel/metric v1.37.0 // indirect
	go.opentelemetry.io/otel/sdk v1.37.0 // indirect
	go.opentelemetry.io/otel/trace v1.37.0 // indirect
	go.opentelemetry.io/proto/otlp v1.0.0 // indirect
	go.uber.org/multierr v1.11.0 // indirect
	go.uber.org/zap v1.26.0 // indirect
	golang.org/x/crypto v0.41.0 // indirect
	golang.org/x/exp v0.0.0-20220722155223-a9213eeb770e // indirect
	golang.org/x/net v0.43.0 // indirect
	golang.org/x/oauth2 v0.30.0 // indirect
	golang.org/x/sync v0.16.0 // indirect
	golang.org/x/sys v0.35.0 // indirect
	golang.org/x/term v0.34.0 // indirect
	golang.org/x/text v0.28.0 // indirect
	golang.org/x/time v0.3.0 // indirect
	google.golang.org/genproto v0.0.0-20230822172742-b8732ec3820d // indirect
	google.golang.org/genproto/googleapis/api v0.0.0-20250707201910-8d1bb00bc6a7 // indirect
	google.golang.org/genproto/googleapis/rpc v0.0.0-20250825161204-c5933d9347a5 // indirect
	google.golang.org/grpc v1.75.0 // indirect
	google.golang.org/protobuf v1.36.8 // indirect
	gopkg.in/inf.v0 v0.9.1 // indirect
	gopkg.in/natefinch/lumberjack.v2 v2.2.1 // indirect
	gopkg.in/yaml.v2 v2.4.0 // indirect
	gopkg.in/yaml.v3 v3.0.1 // indirect
	k8s.io/apiextensions-apiserver v0.0.0 // indirect
	k8s.io/apiserver v0.30.10 // indirect
	k8s.io/cloud-provider v0.0.0 // indirect
	k8s.io/component-base v0.30.10 // indirect
	k8s.io/component-helpers v0.30.10 // indirect
	k8s.io/controller-manager v0.30.10 // indirect
	k8s.io/csi-translation-lib v0.0.0 // indirect
	k8s.io/dynamic-resource-allocation v0.0.0 // indirect
	k8s.io/kms v0.30.10 // indirect
	k8s.io/kube-openapi v0.0.0-20240228011516-70dd3763d340 // indirect
	k8s.io/kube-scheduler v0.0.0 // indirect
	k8s.io/kubelet v0.30.10 // indirect
	k8s.io/mount-utils v0.0.0 // indirect
	k8s.io/utils v0.0.0-20230726121419-3b25d923346b // indirect
	sigs.k8s.io/apiserver-network-proxy/konnectivity-client v0.29.0 // indirect
	sigs.k8s.io/json v0.0.0-20221116044647-bc3834ca7abd // indirect
	sigs.k8s.io/structured-merge-diff/v4 v4.4.1 // indirect
	sigs.k8s.io/yaml v1.3.0 // indirect
)

replace (
	k8s.io/api => k8s.io/api v0.30.10
	k8s.io/apiextensions-apiserver => k8s.io/apiextensions-apiserver v0.30.10
	k8s.io/apimachinery => k8s.io/apimachinery v0.30.10
	k8s.io/apiserver => k8s.io/apiserver v0.30.10
	k8s.io/cli-runtime => k8s.io/cli-runtime v0.30.10
	k8s.io/client-go => k8s.io/client-go v0.30.10
	k8s.io/cloud-provider => k8s.io/cloud-provider v0.30.10
	k8s.io/cluster-bootstrap => k8s.io/cluster-bootstrap v0.30.10
	k8s.io/code-generator => k8s.io/code-generator v0.30.10
	k8s.io/component-base => k8s.io/component-base v0.30.10
	k8s.io/component-helpers => k8s.io/component-helpers v0.30.10
	k8s.io/controller-manager => k8s.io/controller-manager v0.30.10
	k8s.io/cri-api => k8s.io/cri-api v0.30.10
	k8s.io/csi-translation-lib => k8s.io/csi-translation-lib v0.30.10
	k8s.io/dynamic-resource-allocation => k8s.io/dynamic-resource-allocation v0.30.10
	k8s.io/kms => k8s.io/kms v0.30.10
	k8s.io/kube-aggregator => k8s.io/kube-aggregator v0.30.10
	k8s.io/kube-controller-manager => k8s.io/kube-controller-manager v0.30.10
	k8s.io/kube-proxy => k8s.io/kube-proxy v0.30.10
	k8s.io/kube-scheduler => k8s.io/kube-scheduler v0.30.10
	k8s.io/kubectl => k8s.io/kubectl v0.30.10
	k8s.io/kubelet => k8s.io/kubelet v0.30.10
	k8s.io/legacy-cloud-providers => k8s.io/legacy-cloud-providers v0.30.10
	k8s.io/metrics => k8s.io/metrics v0.30.10
	k8s.io/mount-utils => k8s.io/mount-utils v0.30.10
	k8s.io/pod-security-admission => k8s.io/pod-security-admission v0.30.10
	k8s.io/sample-apiserver => k8s.io/sample-apiserver v0.30.10
)<|MERGE_RESOLUTION|>--- conflicted
+++ resolved
@@ -4,12 +4,8 @@
 
 require (
 	github.com/go-logr/logr v1.4.3
-<<<<<<< HEAD
 	github.com/prometheus/client_golang v1.16.0
-	github.com/stretchr/testify v1.11.0
-=======
 	github.com/stretchr/testify v1.11.1
->>>>>>> 7ed29ae8
 	k8s.io/api v0.30.10
 	k8s.io/apimachinery v0.30.10
 	k8s.io/client-go v0.30.10
